--- conflicted
+++ resolved
@@ -216,7 +216,9 @@
 parser.add_argument("--local_rank", default=0, type=int)
 parser.add_argument('--reid_config', default='data/processed/Peta/configs/softmax_triplet_with_center.yml',
                     type=str, metavar='PATH',
-                    help='path to output folder (default: none, current dir)')
+                    help='path to reid config')
+parser.add_argument('--xbm_epoch', type=int, default=1, metavar='S',
+                    help=' epoch when cross batch memory start')
 
 def _parse_args():
     # Do we have a config file to parse?
@@ -244,21 +246,13 @@
     setup_default_logging()
     args, args_text = _parse_args()
 
-<<<<<<< HEAD
-    # project_name = "Pochta/VIDEOANAL_detection"
-    # task_name = "crowd_human_efficientdet_d3_gmm_reid_1"
-    # output_uri = (
-    #     "s3://astralai-trains/videoanal/efficientdet"  # path for saving models (torch.save) with clearml hooks
-    # )
-    # Task.init(project_name=project_name, task_name=task_name, output_uri=output_uri)
-=======
+
     project_name = "Pochta/VIDEOANAL_detection"
     task_name = "crowd_human_efficientdet_d3_gmm_reid_1"
     output_uri = (
         "s3://astralai-trains/videoanal/efficientdet"  # path for saving models (torch.save) with clearml hooks
     )
     Task.init(project_name=project_name, task_name=task_name, output_uri=output_uri)
->>>>>>> b1b2b25d
 
     args.pretrained_backbone = not args.no_pretrained_backbone
     args.prefetcher = not args.no_prefetcher
@@ -460,7 +454,7 @@
                 epoch, model, loader_train, loader_train_reid, optimizer, args,
                 lr_scheduler=lr_scheduler, saver=saver, output_dir=output_dir,
                 amp_autocast=amp_autocast, loss_scaler=loss_scaler, model_ema=model_ema, loss_fn=loss_fn,
-                xbm_module=xbm if epoch > -1 else None)
+                xbm_module=xbm if epoch >= args.xbm_epoch else None)
             writer.add_scalar("Loss/train", train_metrics['loss'], global_step=epoch)
 
             if args.distributed and args.dist_bn in ('broadcast', 'reduce'):
@@ -710,10 +704,6 @@
             lr_scheduler.step_update(num_updates=num_updates, metric=losses_m.avg)
 
         end = time.time()
-<<<<<<< HEAD
-=======
-        # if batch_idx == 100:
->>>>>>> b1b2b25d
         #     break
         # end for
 
